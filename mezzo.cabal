name:                mezzo
version:             0.3.1.0
synopsis:            Typesafe music composition
description:         A Haskell music composition library that enforces common
                     musical rules in the type system.
homepage:            https://github.com/DimaSamoz/mezzo
license:             MIT
license-file:        LICENSE.md
author:              Dima Szamozvancev
maintainer:          ds709@cam.ac.uk
copyright:           2016 Dima Samozvancev
category:            Music
build-type:          Simple
extra-source-files:  README.md
                   , CHANGELOG.md
                   , docs/*.png
cabal-version:       >=1.10

library
  hs-source-dirs:      src
  exposed-modules:     Mezzo
                     , Mezzo.Model
                     , Mezzo.Model.Prim
                     , Mezzo.Model.Music
                     , Mezzo.Model.Types
                     , Mezzo.Model.Harmony
                     , Mezzo.Model.Harmony.Motion
                     , Mezzo.Model.Harmony.Chords
                     , Mezzo.Model.Harmony.Functional
                     , Mezzo.Model.Reify
                     , Mezzo.Model.Rules.RuleSet
                     , Mezzo.Model.Rules.Classical
                     , Mezzo.Model.Rules.Strict
                     , Mezzo.Model.Errors

                     , Mezzo.Compose
                     , Mezzo.Compose.Types
                     , Mezzo.Compose.Builder
                     , Mezzo.Compose.Templates
                     , Mezzo.Compose.Basic
                     , Mezzo.Compose.Chords
                     , Mezzo.Compose.Harmony
                     , Mezzo.Compose.Combine
                     , Mezzo.Compose.Intervals

                     , Mezzo.Render
                     , Mezzo.Render.MIDI
                     , Mezzo.Render.Score
                     , Mezzo.Render.Transform
<<<<<<< HEAD
                     
=======

>>>>>>> 3d1ced08
  build-depends:       base >= 4.7 && < 5
                     , ghc-typelits-natnormalise
                     , template-haskell
                     , HCodecs
                     , boxes
                     , ghc-prim
                     , Euterpea
  ghc-options:         -fplugin GHC.TypeLits.Normalise
  default-language:    Haskell2010
  default-extensions:  TypeInType
                     , TypeApplications
                     , TypeFamilies
                     , GADTs
                     , RankNTypes
                     , ScopedTypeVariables
                     , TypeOperators
                     , MultiParamTypeClasses
                     , FlexibleInstances
                     , FlexibleContexts
                     , UndecidableInstances
                     , ConstraintKinds


test-suite mezzo-test
  type:                exitcode-stdio-1.0
  hs-source-dirs:      test
  main-is:             Main.hs
  other-modules:       Main
                     , PrimSpec
                     , TypeSpec
                     , TestUtils
  build-depends:       base
                     , mezzo
                     , hspec
                     , QuickCheck
                     , deepseq
                     , should-not-typecheck
                     , HUnit
  ghc-options:         -threaded -rtsopts -with-rtsopts=-N
  default-language:    Haskell2010

source-repository head
  type:     git
  location: https://github.com/DimaSamoz/mezzo<|MERGE_RESOLUTION|>--- conflicted
+++ resolved
@@ -47,11 +47,7 @@
                      , Mezzo.Render.MIDI
                      , Mezzo.Render.Score
                      , Mezzo.Render.Transform
-<<<<<<< HEAD
-                     
-=======
 
->>>>>>> 3d1ced08
   build-depends:       base >= 4.7 && < 5
                      , ghc-typelits-natnormalise
                      , template-haskell
